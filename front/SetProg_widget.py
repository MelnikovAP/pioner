<<<<<<< HEAD
import sys
from PyQt5.QtGui import QRegExpValidator
from PyQt5.QtWidgets import *
from PyQt5.QtCore import *
import numpy as np
import json
from enum import Enum
from typing import List


class SetProg(QWidget):
    def __init__(self, parent=None):
        super().__init__(parent)
        self.tab1 = ProfileWidget("Channel 0")
        self.tab1.setObjectName("Tab 0")
        self.tab2 = ProfileWidget("Channel 1")
        self.tab2.setObjectName("Tab 1")
        self.tab3 = ProfileWidget("Channel 2")
        self.tab3.setObjectName("Tab 2")
        self.tab4 = ProfileWidget("Channel 3")
        self.tab4.setObjectName("Tab 3")

        # Creating a vertical layout to place tabs
        self.rightLayout = QVBoxLayout()
        # Create the main tab widget
        self.mainTabWidget = QTabWidget()
        self.controlTab = QWidget()

        # Adding the main widget to the vertical layout
        self.mainTabWidget.addTab(self.tab1, "Channel 0")
        self.mainTabWidget.addTab(self.tab2, "Channel 1")
        self.mainTabWidget.addTab(self.tab3, "Channel 2")
        self.mainTabWidget.addTab(self.tab4, "Channel 3")


        self.rightLayout.addWidget(self.mainTabWidget)

        # Creating a vertical layout to place control elements
        self.layout = QVBoxLayout()

        # Adding the vertical layout with tabs to the vertical layout
        self.layout.addLayout(self.rightLayout)
        self.setLayout(self.layout)

    # Function for getting a dictionary of profile data from tabs
    def get_main_dict(self): 
        profiles_data = {}
        # add dict from all tabs
        for i in range(self.mainTabWidget.count()):
            tab = self.mainTabWidget.widget(i)
            profiles_data[i] = tab.get_dict()
        print(profiles_data)
        return profiles_data
    

class ProfileWidget(QWidget):
    def __init__(self, name:str, parent=None):
        super().__init__(parent=parent)
        self.name = name
        
        # Create the layout for the table and buttons
        layer2 = QHBoxLayout()
        layer3 = QVBoxLayout()
        
        # Create a table widget and set its properties
        self.tableWidget = QTableWidget(self)
        self.tableWidget.setColumnCount(3)
        self.tableWidget.setRowCount(0)
        self.tableWidget.horizontalHeader().setVisible(False)
        self.tableWidget.setColumnWidth(0, 110)
        self.tableWidget.setColumnWidth(1, 260)
        self.tableWidget.setColumnWidth(2, 120)
        
        # Create buttons and a combobox
        buttonARM = QPushButton('ARM')
        buttonADD = QPushButton('+')
        buttonSAVE = QPushButton('SAVE')
        buttonLOAD = QPushButton('LOAD')
        buttonDEL1s = QPushButton('-')
        self.typecbox = QComboBox()
        self.typecbox.addItems(["°C", "V"])
        
        # Create labels for the table columns
        typelabel = QLabel('Value type:')
        labeltime = QLabel()
        labelval = QLabel()
        labeltime.setText('Time')
        labelval.setText("Value")
        
        # Add widgets to the layout
        layer3.addWidget(self.tableWidget, 0)
        layer2.addWidget(buttonADD, 0)
        layer2.addWidget(buttonDEL1s, 0)
        layer2.addWidget(buttonSAVE, 0)
        layer2.addWidget(buttonLOAD, 0)
        layer2.addWidget(typelabel, 0)
        layer2.addWidget(self.typecbox, 0)
        layer2.addWidget(buttonARM, 0)
        
        # Set the size of the add and delete buttons
        buttonADD.setFixedSize(60,25)
        buttonDEL1s.setFixedSize(60,25)
        
        # Create the main layout for the widget and add the sub-layouts
        self.layout = QVBoxLayout()
        self.layout.addLayout(layer3)
        self.layout.addLayout(layer2)
        self.setLayout(self.layout)  
        
        # Connect button signals to their corresponding functions
        buttonADD.clicked.connect(lambda:self.add_layer(self.tableWidget.rowCount()))   
        buttonDEL1s.clicked.connect(lambda:self.mass_del())
        buttonARM.clicked.connect(lambda: self.parent().parent().parent().get_main_dict())  
        buttonSAVE.clicked.connect(lambda: self.saving_procedure())   
        buttonLOAD.clicked.connect(lambda:self.table_from_file())



    def saving_procedure(self):
        # Create empty dictionaries to store table data and overall information
        tab_dict = {}
        table_dict = {}
        
        # Get the unit type from the combo box and add it to the table dictionary
        table_dict['unit'] = self.typecbox.currentText()
        
        # Check if the table is empty or not
        if self.tableWidget.rowCount() != 0:
            # Loop through each row of the table and create a dictionary for that row's data
            for row in range(self.tableWidget.rowCount()):
                row_dict = {}
                
                # Get the mode type for this row and add it to the row dictionary
                row_dict['mode_type'] = self.tableWidget.cellWidget(row, 0).text()
                
                # For each mode type, get the appropriate values from the table and add them to the row dictionary
                if row_dict['mode_type'] == "Isotherm":
                    row_dict['from_value'] = self.tableWidget.cellWidget(row, 1).layout().itemAt(1).widget().text()
                    row_dict['time_value'] = self.tableWidget.cellWidget(row, 2).layout().itemAt(1).widget().text()
                    row_dict['time_type'] = self.tableWidget.cellWidget(row, 2).layout().itemAt(2).widget().text()
                if row_dict['mode_type'] == "Ramp":
                    row_dict['from_value'] = self.tableWidget.cellWidget(row, 1).layout().itemAt(1).widget().text()
                    row_dict['to_value'] = self.tableWidget.cellWidget(row, 1).layout().itemAt(4).widget().text()
                    row_dict['rate_value'] = self.tableWidget.cellWidget(row, 2).layout().itemAt(1).widget().text()
                    row_dict['rate_type'] = self.tableWidget.cellWidget(row, 2).layout().itemAt(2).widget().text()
                    row_dict['to_value'] = self.tableWidget.cellWidget(row, 1).layout().itemAt(4).widget().text()
                if row_dict['mode_type'] == "Sine Segment":
                    row_dict['Ampl'] = self.tableWidget.cellWidget(row, 1).layout().itemAt(1).widget().text()
                    row_dict['Freq'] = self.tableWidget.cellWidget(row, 1).layout().itemAt(4).widget().text()
                    row_dict['Offs'] = self.tableWidget.cellWidget(row, 1).layout().itemAt(6).widget().text()
                    row_dict['time_value'] = self.tableWidget.cellWidget(row, 2).layout().itemAt(1).widget().text()
                    row_dict['time_type'] = self.tableWidget.cellWidget(row, 2).layout().itemAt(2).widget().text() 
                    
                # Add this row's dictionary to the overall table dictionary
                table_dict[row] = row_dict
                
            # Add the table dictionary to the overall dictionary
            tab_dict['rowdata'] = table_dict
                        
        # Set options for the file dialog
        options = QFileDialog.Options()
        options |= QFileDialog.DontUseNativeDialog
        
        # Open the file dialog to get the file path to save to
        file_path, _ = QFileDialog.getSaveFileName(self, "New File", "", "JSON Files (*.json)", options=options)
        
        # If a file path was selected, save the data to that file
        if file_path:
        # If the file path does not end in .json, add it
                if not file_path.endswith('.json'):
                    file_path += '.json'
                
                with open(file_path, 'w') as f:
                    json.dump(tab_dict, f, indent=4)



    def table_from_file(self):
            #Define options for file dialog
            options = QFileDialog.Options()
            options |= QFileDialog.DontUseNativeDialog # add the QFileDialog.DontUseNativeDialog option to options
            #Open file dialog and get file path
            file_path, _ = QFileDialog.getOpenFileName(self, "Open File", "", "JSON Files (*.json)", options=options) # open a file dialog and get the selected file path

            if file_path:
                with open(file_path, 'r') as f:
                    data = json.load(f)
            else: return
                
            rows_data = data['rowdata']
            self.tableWidget.clear()
            self.tableWidget.setRowCount(0)
            #Iterate through the keys in rows_data
            row_data={}
            for key in rows_data.keys():
                        if key == 'unit':
                            typeval1 = rows_data['unit']
                            typeval2 = typeval1
                            
                            
                            print(typeval1) 
                            continue
                        else:
                            row_data=rows_data[key]   
                        
                        
                        mode_type = row_data['mode_type']
                        
                        if mode_type == "Isotherm":
                            val1 = row_data['from_value']
                            time = row_data['time_value']
                            typetime = row_data['time_type']
                        if mode_type == "Ramp":
                            val1 = row_data['from_value']
                            val2 = row_data['to_value']
                            time = row_data['rate_value']
                            typetime = row_data['rate_type']
                        if mode_type == "Sine Segment":
                            val1 = row_data['Ampl']
                            val2 = row_data['Freq']
                            val3 = row_data['Offs']
                            time = row_data['time_value']
                            typetime = row_data['time_type']

                        row_number = self.tableWidget.rowCount()
                        self.tableWidget.insertRow(row_number)
                        self.typecbox.setCurrentText(typeval1)
                      
                        buttrow = QPushButton(row_data['mode_type'])
                        buttrow.setObjectName("but" + str(row_number))
                        buttrow.clicked.connect(lambda checked, x=row_number: self.add_layer(x))
                        self.tableWidget.setCellWidget(row_number, 0, buttrow)
                   
                        flabel = QLabel("Ampl: " if mode_type == "Sine Segment" else "From:")
                        spineditval1 = QLabel(str(val1))
                        labelval1 = QLabel(typeval1 if mode_type != "Sine Segment" else "")
                        hlayer1 = QHBoxLayout()
                        hlayer1.addWidget(flabel)
                        hlayer1.addWidget(spineditval1)
                        hlayer1.addWidget(labelval1)
                        wid1 = QWidget()
                        if mode_type == "Ramp":
                            
                            
                            tLabel =QLabel("To: ")
                            spineditval2 = QLabel(val2)
                            labelval2 = QLabel(typeval2)
                            hlayer1.addWidget(tLabel)
                            hlayer1.addWidget(spineditval2)
                            hlayer1.addWidget(labelval2)
                            wid1.setLayout(hlayer1)
                        if mode_type == "Sine Segment":
                            
                            
                            tLabel =QLabel("Freq: ")
                            oLabel = QLabel("Offs: ")
                            spineditval2 = QLabel(val2)
                            spineditval3 = QLabel(val3)
                            labelval2 = QLabel()
                            hlayer1.addWidget(tLabel)
                            hlayer1.addWidget(spineditval2)
                            hlayer1.addWidget(oLabel)
                            hlayer1.addWidget(spineditval3)
                            hlayer1.addWidget(labelval2)
                            wid1.setLayout(hlayer1)
                        self.tableWidget.setCellWidget(row_number, 1, wid1)
                        wid1.setLayout(hlayer1)
                    
                        
                        spineditduration = QLabel("Duration: "  if mode_type == "Isotherm" or mode_type == "Sine Segment" else "Rate: " )
                        labeltime = QLabel( typetime)
                        labelvaltime = QLabel( time )
                        hlayer3 = QHBoxLayout()
                        hlayer3.addWidget(spineditduration)
                        hlayer3.addWidget(labelvaltime)
                        hlayer3.addWidget(labeltime)
                        wid2 = QWidget()
                        wid2.setLayout(hlayer3)
                        self.tableWidget.setCellWidget(row_number, 2, wid2)
                        
                        self.typecbox.setEnabled(False)
                           
        
    def add_layer(self,x:int):
        dialog = InputDialog1(self.typecbox.currentText())
        if dialog.exec_() == QDialog.Accepted:
                
                if x != self.tableWidget.rowCount():
                    row_number = x
                    self.tableWidget.insertRow(row_number)
                    self.tableWidget.removeRow(row_number+1)
        # Create and set the button widget
                else:
                    
                    row_number = self.tableWidget.rowCount()
                    self.tableWidget.insertRow(row_number)
                mode_type = dialog.type_combo.currentText()
            # Create and set the button widget
                buttrow = QPushButton(mode_type)
                buttrow.setObjectName("but" + str(row_number))
                buttrow.clicked.connect(lambda checked, x=row_number: self.add_layer(x))
                self.tableWidget.setCellWidget(row_number, 0, buttrow)
        # Create and set the first value widget
                typeval1 = dialog.val_cb1.text()
                val1 = dialog.edit_val1.text()
                flabel = QLabel("Ampl: " if mode_type == "Sine Segment" else "From:")
                spineditval1 = QLabel(str(val1))
                labelval1 = QLabel(typeval1 if mode_type != "Sine Segment" else "")
                hlayer1 = QHBoxLayout()
                hlayer1.addWidget(flabel)
                hlayer1.addWidget(spineditval1)
                hlayer1.addWidget(labelval1)
                wid1 = QWidget()
                if mode_type == "Ramp":
                    typeval2 = dialog.val_cb2.text()
                    val2 = dialog.edit_val2.text()
                    tLabel =QLabel("To: ")
                    spineditval2 = QLabel(val2)
                    labelval2 = QLabel(typeval2)
                    hlayer1.addWidget(tLabel)
                    hlayer1.addWidget(spineditval2)
                    hlayer1.addWidget(labelval2)
                    wid1.setLayout(hlayer1)
                if mode_type == "Sine Segment":
                    typeval2 = ""
                    typeval1 = ""
                    val2 = dialog.edit_val2.text()
                    val3 = dialog.edit_val4.text()
                    tLabel =QLabel("Freq: ")
                    oLabel = QLabel("Offs: ")
                    spineditval2 = QLabel(val2)
                    spineditval3 = QLabel(val3)
                    labelval2 = QLabel(typeval2)
                    hlayer1.addWidget(tLabel)
                    hlayer1.addWidget(spineditval2)
                    hlayer1.addWidget(oLabel)
                    hlayer1.addWidget(spineditval3)
                    hlayer1.addWidget(labelval2)
                    wid1.setLayout(hlayer1)
                self.tableWidget.setCellWidget(row_number, 1, wid1)
                wid1.setLayout(hlayer1)
        # Create and set the time widget
                typetime = dialog.val_cb3.currentText()
                time = dialog.edit_val3.text()
                spineditduration = QLabel("Duration: "  if mode_type == "Isotherm" or mode_type == "Sine Segment" else "Rate: " )
                labeltime = QLabel(self.typecbox.currentText()+ "/" + typetime if mode_type == "Ramp" else typetime)
                labelvaltime = QLabel( time )
                hlayer3 = QHBoxLayout()
                hlayer3.addWidget(spineditduration)
                hlayer3.addWidget(labelvaltime)
                hlayer3.addWidget(labeltime)
                wid2 = QWidget()
                wid2.setLayout(hlayer3)
                self.tableWidget.setCellWidget(row_number, 2, wid2)
                
                self.typecbox.setEnabled(False)
               
    

             

    def mass_del(self):
        #Function to delete selected rows from the table widget
        row_number = self.tableWidget.rowCount()
       # If there is a selection in the table widget, delete the selected rows
        if self.tableWidget.selectionModel().hasSelection() :
            # Create an empty list to store the selected indices
            index_list = [] 
            
            # Loop through the selected rows and add their indices to the index list
            for model_index in self.tableWidget.selectionModel().selectedRows(): 
                index = QPersistentModelIndex(model_index)
                index_list.append(index)
            
            # Loop through the index list and remove the corresponding rows from the table widget
            for index in index_list: 
                self.tableWidget.removeRow(index.row())
        # If there is no selection, remove the last row in the table widget
        else: 
            self.tableWidget.removeRow(row_number - 1)

        # Loop through the rows of the table widget and update the object names of the buttons
        for i in range(row_number):
            if self.tableWidget.cellWidget(i, 0) is not None:
                self.tableWidget.cellWidget(i,0).setObjectName("but"+str(i))

        # If the table widget is now empty, enable the typecbox combo box
        if self.tableWidget.rowCount() == 0:
            self.typecbox.setEnabled(True)
    

    def get_dict(self):
        # Get the currently selected type from a combo box
        typeval = self.typecbox.currentText()

        # Create an empty dictionary to store data
        data = {}

        # Initialize variables to be used in the loop
        stmoment = 0.
        duration = 0.
        endmoment = 0.
        stval = 0.
        endval = 0.
        ampl = 0.
        freq = 0.
        offs = 0.
        segments = []

        # Iterate through the rows of a table widget
        for i in range(self.tableWidget.rowCount()):
            # Calculate start and end moments for the current segment
            stmoment = stmoment + duration
            endmoment = stmoment + duration 
            
            # Get the type of the current segment
            seg_type = self.tableWidget.cellWidget(i, 0).text()
            
            # Get the units for the duration of the current segment
            typewid = self.tableWidget.cellWidget(i, 0).text()
            if seg_type == "Ramp":           
                typetime = self.tableWidget.cellWidget(i, 2).layout().itemAt(2).widget().text().split("/")[1].strip()
            else:
                typetime = self.tableWidget.cellWidget(i, 2).layout().itemAt(2).widget().text()#.split("/" if typewid =="Ramp" else "") 
            
            # Convert the duration to seconds based on the units
            if typetime == "s":
                duration = float(duration)
            if typetime == "ms":
                duration = float(duration) / 1000 
            if typetime == "min":
                duration = float(duration) * 60 
            
            # Create the appropriate segment based on the segment type
            if seg_type == "Isotherm":
                stval = float(self.tableWidget.cellWidget(i, 1).layout().itemAt(1).widget().text())  
                endmoment = stmoment + duration            
                segment = IsoSegment(stmoment, endmoment, stval)
                segments.append(segment)
                            
            if seg_type == "Ramp":
                stval = float(self.tableWidget.cellWidget(i, 1).layout().itemAt(1).widget().text())
                endval  = float(self.tableWidget.cellWidget(i, 1).layout().itemAt(4).widget().text())
                duration = (endval - stval) / duration
                endmoment = stmoment + duration 
                segment = RampSegment(stmoment, endmoment, stval, endval)   
                segments.append(segment)
                
            if seg_type == "Sine Segment":
                ampl = float(self.tableWidget.cellWidget(i, 1).layout().itemAt(1).widget().text())
                freq = float(self.tableWidget.cellWidget(i, 1).layout().itemAt(4).widget().text())
                offs = float(self.tableWidget.cellWidget(i, 1).layout().itemAt(6).widget().text())
                endmoment = stmoment + duration
                segment = SineSegment(stmoment, endmoment, endval, ampl, freq, offs)
                segments.append(segment)
            
        # Determine the data type based on the selected type in the combo box
        if typeval == "V":
            data_type = DataType.VOLT
        else:
            data_type = DataType.TEMP

        # Create a ProfileData object using the collected data
        data = ProfileData(data_type, segments)

        # Return the created ProfileData object
        return data
                        



class InputDialog1(QDialog):
    def __init__(self, type:str, parent=None):
        QDialog.__init__(self, parent)
        reg_ex = QRegExp("[0-9.]*")

        # Создаем валидатор, используя регулярное выражение
        validator = QRegExpValidator(reg_ex)

        
        self.setWindowTitle("Add Option")
        self.val_cb1 = QLabel()
        self.val_cb1.setText(type)
        self.val_cb2 = QLabel()
        self.val_cb2.setText(type)
        self.rate =QLabel()
        self.rate.setText(type+"/")
        self.val_cb3 = QComboBox()
        self.val_cb3.addItems(['s','ms','min'])
        self.val_cb3.setMinimumSize(80,25)
        self.horlayout0 = QHBoxLayout()
        self.horlayout1 = QHBoxLayout()
        self.edit_val1 = QLineEdit()
        self.edit_val1.setValidator(validator)
        self.edit_val2 = QLineEdit()
        self.edit_val2.setValidator(validator)
        self.edit_val4 =QLineEdit() #offset
        self.edit_val4.setValidator(validator)

        self.edit_val3 = QLineEdit()
        self.edit_val3.setValidator(validator)
        self.label1 = QLabel("val1")
        self.label2 = QLabel("val2")
        self.label4 = QLabel("Offset")
        self.label3 = QLabel("Duration")
        self.type_label = QLabel("Choose type")
        self.type_combo = QComboBox()
        self.type_combo.addItems(["Isotherm", "Ramp", "Sine Segment"])
        self.button_box = QDialogButtonBox(QDialogButtonBox.Ok | QDialogButtonBox.Cancel)
        self.button_box.accepted.connect ( self.accept1)
        self.button_box.rejected.connect(self.reject)
        layer1 = QVBoxLayout()
        vlayer1 = QVBoxLayout()
        vlayer2 = QVBoxLayout()
        vlayer3 = QVBoxLayout()
        vlayer4 = QVBoxLayout()
        vlayer5 = QVBoxLayout()
        hlayer1 = QHBoxLayout()
        hlayer2 = QHBoxLayout()
        hlayer3 = QHBoxLayout()
        
       
        self.layout = QVBoxLayout()

        vlayer1.addWidget(self.type_label)
        vlayer1.addWidget(self.type_combo)
        vlayer2.addWidget(self.label1)
        hlayer1.addWidget(self.edit_val1)
        hlayer1.addWidget(self.val_cb1)
        vlayer2.addLayout(hlayer1)
        vlayer3.addWidget(self.label2)
        hlayer2.addWidget(self.edit_val2)
        hlayer2.addWidget(self.val_cb2)
        vlayer3.addLayout(hlayer2)
        vlayer4.addWidget(self.label4)
        vlayer4.addWidget(self.edit_val4)
        vlayer5.addWidget(self.label3)
        hlayer3.addWidget(self.edit_val3)
        hlayer3.addWidget(self.rate)
        hlayer3.addWidget(self.val_cb3)
        vlayer5.addLayout(hlayer3)
        self.horlayout0.addLayout(vlayer1)
        self.horlayout0.addLayout(vlayer2)
        self.horlayout0.addLayout(vlayer3)
        self.horlayout0.addLayout(vlayer4)
        self.horlayout0.addLayout(vlayer5)
        
        self.layout.addLayout(self.horlayout0)
        
        layer1.addLayout(self.layout)
        layer1.addWidget(self.button_box)
        self.setLayout(layer1)
        self.change_type()
        self.type_combo.currentTextChanged.connect(self.change_type)
    def text_swap(self, a:QComboBox, text:str):
         pass       
    def change_type(self):
        if self.type_combo.currentText() == "Isotherm":
            self.label2.setVisible(False)
            self.val_cb2.setVisible(False)
            self.val_cb1.setVisible(True)
            self.edit_val2.setVisible(False)
            self.edit_val4.setVisible(False)
            self.label4.setVisible(False)
            self.rate.setVisible(False)
            self.label1.setText("Start Value")
            
            self.label3.setText("Duration")
        if self.type_combo.currentText() == "Ramp":
            self.label2.setVisible(True)
            self.val_cb2.setVisible(True)
            self.val_cb1.setVisible(True)
            self.edit_val2.setVisible(True)
            self.edit_val4.setVisible(False)
            self.label4.setVisible(False)
            self.rate.setVisible(True)
            self.label3.setText("Speed")
            self.label1.setText("Start Value")
            self.label2.setText("Final Value")
        if self.type_combo.currentText() == "Sine Segment":
            self.label2.setVisible(True)
            self.val_cb2.setVisible(True)
            self.edit_val2.setVisible(True)
            self.edit_val4.setVisible(True)
            self.label4.setVisible(True)
            self.rate.setVisible(False)
            self.label3.setText("Duration")
            self.label1.setText("Amplitude")
            self.label2.setText("Frequency")
            self.val_cb1.setVisible(False)
            self.val_cb2.setVisible(False)
            #self.val_cb3.clear()
            #self.val_cb3.addItems(["min", "s", "ms"])      
    def accept1(self):
        if self.type_combo.currentText() == "Isotherm":
            if not self.edit_val1.text() or not self.edit_val3.text():
                error_dialog = QMessageBox(QMessageBox.Critical, "Error", "Please enter the values", QMessageBox.Ok, self)
                error_dialog.exec_()
            else: 
                self.accept()
                
                
        if self.type_combo.currentText() == "Ramp":
            if not self.edit_val1.text() or not self.edit_val2.text() or not self.edit_val3.text():
                error_dialog = QMessageBox(QMessageBox.Critical, "Error", "Please enter the values", QMessageBox.Ok, self)
                error_dialog.exec_()
            else: 
                self.accept()
        if self.type_combo.currentText() == "Sine Segment":
            if not self.edit_val1.text() or not self.edit_val2.text() or not self.edit_val3.text():
                error_dialog = QMessageBox(QMessageBox.Critical, "Error", "Please enter the values", QMessageBox.Ok, self)
                error_dialog.exec_()
            else: 
                self.accept()


class SegmentType(Enum):
    NONE = 0,
    ISO = 1,
    RAMP = 2,
    SINE = 3


class SegmentData:
    def __init__(self,
                 segment_type: SegmentType,
                 start_time: float,
                 end_time: float,
                 start_value: float,
                 end_value: float):
        self.segment_type = segment_type
        self.start_time = start_time  # in seconds
        self.end_time = end_time  # in seconds
        self.start_value = start_value  # Volts or °C
        self.end_value = end_value  # Volts or °C

    def duration(self) -> float:
        return self.end_time - self.start_time



class IsoSegment(SegmentData):
    def __init__(self,
                 start_time: float,
                 end_time: float,
                 start_value: float):
        super().__init__(SegmentType.ISO, start_time, end_time, start_value, start_value)
    def __repr__(self):
        return f"IsoSegment({self.start_time}, {self.end_time}, {self.start_value})"

class RampSegment(SegmentData):
    def __init__(self,
                 start_time: float,
                 end_time: float,
                 start_value: float,
                 end_value: float):
        super().__init__(SegmentType.RAMP, start_time, end_time, start_value, end_value)
    def __repr__(self):
        return f"RampSegment({self.start_time}, {self.end_time}, {self.start_value}, {self.end_value})"        

    # Volts or °C per second
    def rate(self) -> float:
        return (self.end_value - self.start_value) / self.duration()


class SineSegment(SegmentData):
    def __init__(self,
                 start_time: float,
                 end_time: float,
                 start_value: float,
                 amplitude: float,
                 frequency: float,
                 offset: float):
        super().__init__(SegmentType.SINE, start_time, end_time, start_value, start_value)

        self.amplitude = amplitude
        self.frequency = frequency
        self.offset = offset
    def __repr__(self):
        return f"SineSegment({self.start_time}, {self.end_time}, {self.start_value}, {self.end_value}, {self.amplitude}, {self.frequency}, {self.offset}  )"
        
class DataType(Enum):
    TIME = 1,
    TEMP = 2,
    VOLT = 3

class ProfileData:
    data_type: DataType
    segments: List[SegmentData]
    def __init__(self,
                 data_type: DataType,  # Y-axis
                 segments: List[SegmentData] = None):
        self.data_type = data_type
        if segments is None:
            segments = list()
        self.segments = segments

    def __str__(self):
        result = f"ProfileData(data_type={self.data_type}, segments=["
        for segment in self.segments:
            result += f"\n\t{segment}"
        result += "\n])"
        return result
    def __repr__(self):
        return f"ProfileData({self.data_type}, {self.segments})"

if __name__ == "__main__":
    import sys
    app = QApplication(sys.argv)
    
    app.setStyle('Fusion')
    example = SetProg()
    example.show()
=======
import sys
from PyQt5.QtGui import QRegExpValidator
from PyQt5.QtWidgets import *
from PyQt5.QtCore import *
import json
from enum import Enum
from typing import List


class SetProg(QWidget):
    def __init__(self, parent=None):
        super(SetProg, self).__init__(parent)
        self.tab1 = ProfileWidget("Channel 0")
        self.tab1.setObjectName("Tab 0")
        self.tab2 = ProfileWidget("Channel 1")
        self.tab2.setObjectName("Tab 1")
        self.tab3 = ProfileWidget("Channel 2")
        self.tab3.setObjectName("Tab 2")
        self.tab4 = ProfileWidget("Channel 3")
        self.tab4.setObjectName("Tab 3")

        # Creating a vertical layout to place tabs
        self.rightLayout = QVBoxLayout()
        # Create the main tab widget
        self.mainTabWidget = QTabWidget()
        self.controlTab = QWidget()

        # Adding the main widget to the vertical layout
        self.mainTabWidget.addTab(self.tab1, "Channel 0")
        self.mainTabWidget.addTab(self.tab2, "Channel 1")
        self.mainTabWidget.addTab(self.tab3, "Channel 2")
        self.mainTabWidget.addTab(self.tab4, "Channel 3")

        self.rightLayout.addWidget(self.mainTabWidget)

        # Creating a vertical layout to place control elements
        self.layout = QVBoxLayout()

        # Adding the vertical layout with tabs to the vertical layout
        self.layout.addLayout(self.rightLayout)
        self.setLayout(self.layout)

    # Function for getting a dictionary of profile data from tabs
    def get_main_dict(self):
        profiles_data = {}
        # add dict from all tabs
        for i in range(self.mainTabWidget.count()):
            tab = self.mainTabWidget.widget(i)
            profiles_data[i] = tab.get_dict()
        print(profiles_data)
        return profiles_data


class ProfileWidget(QWidget):
    def __init__(self, name: str, parent=None):
        super(ProfileWidget, self).__init__(parent=parent)
        self.name = name

        # Create the layout for the table and buttons
        layer2 = QHBoxLayout()
        layer3 = QVBoxLayout()

        # Create a table widget and set its properties
        self.tableWidget = QTableWidget(self)
        self.tableWidget.setColumnCount(3)
        self.tableWidget.setRowCount(0)
        self.tableWidget.horizontalHeader().setVisible(False)
        self.tableWidget.setColumnWidth(0, 110)
        self.tableWidget.setColumnWidth(1, 260)
        self.tableWidget.setColumnWidth(2, 120)

        # Create buttons and a combobox
        buttonARM = QPushButton('ARM')
        buttonADD = QPushButton('+')
        buttonSAVE = QPushButton('SAVE')
        buttonLOAD = QPushButton('LOAD')
        buttonDEL1s = QPushButton('-')
        self.typecbox = QComboBox()
        self.typecbox.addItems(["°C", "V"])

        # Create labels for the table columns
        typelabel = QLabel('Value type:')
        labeltime = QLabel()
        labelval = QLabel()
        labeltime.setText('Time')
        labelval.setText("Value")

        # Add widgets to the layout
        layer3.addWidget(self.tableWidget, 0)
        layer2.addWidget(buttonADD, 0)
        layer2.addWidget(buttonDEL1s, 0)
        layer2.addWidget(buttonSAVE, 0)
        layer2.addWidget(buttonLOAD, 0)
        layer2.addWidget(typelabel, 0)
        layer2.addWidget(self.typecbox, 0)
        layer2.addWidget(buttonARM, 0)

        # Set the size of the add and delete buttons
        buttonADD.setFixedSize(60, 25)
        buttonDEL1s.setFixedSize(60, 25)

        # Create the main layout for the widget and add the sub-layouts
        self.layout = QVBoxLayout()
        self.layout.addLayout(layer3)
        self.layout.addLayout(layer2)
        self.setLayout(self.layout)

        # Connect button signals to their corresponding functions

        buttonADD.clicked.connect(lambda: self.add_layer(self.tableWidget.rowCount()))
        buttonDEL1s.clicked.connect(lambda: self.mass_del())
        buttonARM.clicked.connect(lambda: self.parent().parent().parent().get_main_dict())
        buttonSAVE.clicked.connect(lambda: self.saving_procedure())
        buttonLOAD.clicked.connect(lambda: self.table_from_file())
        self.typecbox.currentIndexChanged.connect(self.change_type_value)

    def change_type_value(self):
        for i in range(self.tableWidget.rowCount()):
            row_widget1 = self.tableWidget.cellWidget(i, 1).layout()
            row_widget2 = self.tableWidget.cellWidget(i, 2).layout()
            for k in range(row_widget1.count()):
                if row_widget1.itemAt(k).widget().text() == "°C":

                    row_widget1.itemAt(k).widget().setText('V')
                elif row_widget1.itemAt(k).widget().text() == 'V':

                    row_widget1.itemAt(k).widget().setText("°C")
            for k in range(row_widget2.count()):
                if row_widget2.itemAt(k).widget().text() in ["°C/min", "°C/ms", "°C/s"]:
                    row_widget2.itemAt(k).widget().setText('V/' + row_widget2.itemAt(k).widget().text().split('/')[1])
                elif row_widget2.itemAt(k).widget().text() in ["V/min", "V/ms", "V/s"]:

                    row_widget2.itemAt(k).widget().setText("°C/" + row_widget2.itemAt(k).widget().text().split('/')[1])
            self.tableWidget.cellWidget(i, 1).setLayout(row_widget1)
            self.tableWidget.cellWidget(i, 2).setLayout(row_widget2)

    def saving_procedure(self):
        # Create empty dictionaries to store table data and overall information
        tab_dict = {}
        table_dict = {}

        # Get the unit type from the combo box and add it to the table dictionary
        table_dict['unit'] = self.typecbox.currentText()

        # Check if the table is empty or not
        if self.tableWidget.rowCount() != 0:
            # Loop through each row of the table and create a dictionary for that row's data
            for row in range(self.tableWidget.rowCount()):
                row_dict = {}

                # Get the mode type for this row and add it to the row dictionary
                row_dict['mode_type'] = self.tableWidget.cellWidget(row, 0).text()

                # For each mode type, get the appropriate values from the table and add them to the row dictionary
                if row_dict['mode_type'] == "Isotherm":
                    row_dict['from_value'] = self.tableWidget.cellWidget(row, 1).layout().itemAt(1).widget().text()
                    row_dict['time_value'] = self.tableWidget.cellWidget(row, 2).layout().itemAt(1).widget().text()
                    row_dict['time_type'] = self.tableWidget.cellWidget(row, 2).layout().itemAt(2).widget().text()
                if row_dict['mode_type'] == "Ramp":
                    row_dict['from_value'] = self.tableWidget.cellWidget(row, 1).layout().itemAt(1).widget().text()
                    row_dict['to_value'] = self.tableWidget.cellWidget(row, 1).layout().itemAt(4).widget().text()
                    row_dict['rate_value'] = self.tableWidget.cellWidget(row, 2).layout().itemAt(1).widget().text()
                    row_dict['rate_type'] = self.tableWidget.cellWidget(row, 2).layout().itemAt(2).widget().text()
                    row_dict['to_value'] = self.tableWidget.cellWidget(row, 1).layout().itemAt(4).widget().text()
                if row_dict['mode_type'] == "Sine Segment":
                    row_dict['Ampl'] = self.tableWidget.cellWidget(row, 1).layout().itemAt(1).widget().text()
                    row_dict['Freq'] = self.tableWidget.cellWidget(row, 1).layout().itemAt(4).widget().text()
                    row_dict['Offs'] = self.tableWidget.cellWidget(row, 1).layout().itemAt(6).widget().text()
                    row_dict['time_value'] = self.tableWidget.cellWidget(row, 2).layout().itemAt(1).widget().text()
                    row_dict['time_type'] = self.tableWidget.cellWidget(row, 2).layout().itemAt(2).widget().text()

                    # Add this row's dictionary to the overall table dictionary
                table_dict[row] = row_dict

            # Add the table dictionary to the overall dictionary
            tab_dict['rowdata'] = table_dict

        # Set options for the file dialog
        options = QFileDialog.Options()
        options |= QFileDialog.DontUseNativeDialog

        # Open the file dialog to get the file path to save to
        file_path, _ = QFileDialog.getSaveFileName(self, "New File", "", "JSON Files (*.json)", options=options)

        # If a file path was selected, save the data to that file
        if file_path:
            # If the file path does not end in .json, add it
            if not file_path.endswith('.json'):
                file_path += '.json'

            with open(file_path, 'w') as f:
                json.dump(tab_dict, f, indent=4)

    def table_from_file(self):
        # Define options for file dialog
        options = QFileDialog.Options()
        options |= QFileDialog.DontUseNativeDialog  # add the QFileDialog.DontUseNativeDialog option to options
        # Open file dialog and get file path
        file_path, _ = QFileDialog.getOpenFileName(self, "Open File", "", "JSON Files (*.json)",
                                                   options=options)  # open a file dialog and get the selected file path

        if file_path:
            with open(file_path, 'r') as f:
                data = json.load(f)
        else:
            return

        rows_data = data['rowdata']
        self.tableWidget.clear()
        self.tableWidget.setRowCount(0)
        # Iterate through the keys in rows_data
        row_data = {}
        for key in rows_data.keys():
            if key == 'unit':
                typeval1 = rows_data['unit']
                typeval2 = typeval1

                print(typeval1)
                continue
            else:
                row_data = rows_data[key]

            mode_type = row_data['mode_type']

            if mode_type == "Isotherm":
                val1 = row_data['from_value']
                time = row_data['time_value']
                typetime = row_data['time_type']
            if mode_type == "Ramp":
                val1 = row_data['from_value']
                val2 = row_data['to_value']
                time = row_data['rate_value']
                typetime = row_data['rate_type']
            if mode_type == "Sine Segment":
                val1 = row_data['Ampl']
                val2 = row_data['Freq']
                val3 = row_data['Offs']
                time = row_data['time_value']
                typetime = row_data['time_type']

            row_number = self.tableWidget.rowCount()
            self.tableWidget.insertRow(row_number)
            self.typecbox.setCurrentText(typeval1)

            buttrow = QPushButton(row_data['mode_type'])
            buttrow.setObjectName("but" + str(row_number))
            buttrow.clicked.connect(lambda checked, x=row_number: self.add_layer(x,False))
            self.tableWidget.setCellWidget(row_number, 0, buttrow)

            flabel = QLabel("Ampl: " if mode_type == "Sine Segment" else "From:")
            spineditval1 = QLabel(str(val1))
            labelval1 = QLabel(typeval1 if mode_type != "Sine Segment" else "")
            hlayer1 = QHBoxLayout()
            hlayer1.addWidget(flabel)
            hlayer1.addWidget(spineditval1)
            hlayer1.addWidget(labelval1)
            wid1 = QWidget()
            if mode_type == "Ramp":
                tLabel = QLabel("To: ")
                spineditval2 = QLabel(val2)
                labelval2 = QLabel(typeval2)
                hlayer1.addWidget(tLabel)
                hlayer1.addWidget(spineditval2)
                hlayer1.addWidget(labelval2)
                wid1.setLayout(hlayer1)
            if mode_type == "Sine Segment":
                tLabel = QLabel("Freq: ")
                oLabel = QLabel("Offs: ")
                spineditval2 = QLabel(val2)
                spineditval3 = QLabel(val3)
                labelval2 = QLabel()
                hlayer1.addWidget(tLabel)
                hlayer1.addWidget(spineditval2)
                hlayer1.addWidget(oLabel)
                hlayer1.addWidget(spineditval3)
                hlayer1.addWidget(labelval2)
                wid1.setLayout(hlayer1)
            self.tableWidget.setCellWidget(row_number, 1, wid1)
            wid1.setLayout(hlayer1)

            spineditduration = QLabel(
                "Duration: " if mode_type == "Isotherm" or mode_type == "Sine Segment" else "Rate: ")
            labeltime = QLabel(typetime)
            labelvaltime = QLabel(time)
            hlayer3 = QHBoxLayout()
            hlayer3.addWidget(spineditduration)
            hlayer3.addWidget(labelvaltime)
            hlayer3.addWidget(labeltime)
            wid2 = QWidget()
            wid2.setLayout(hlayer3)
            self.tableWidget.setCellWidget(row_number, 2, wid2)

            # self.typecbox.setEnabled(False)

    def add_layer(self, x: int, b = True):

        dialog = InputDialog1(self.typecbox.currentText())
        self.parent().setWindowModality(Qt.WindowModal)
        if x == self.tableWidget.rowCount():
            row_number = self.tableWidget.rowCount()

        else:

            row_number = x
            mode_type = self.tableWidget.cellWidget(row_number, 0).text()

            if mode_type == "Isotherm":
                from_value = self.tableWidget.cellWidget(row_number, 1).layout().itemAt(1).widget().text()
                time_value = self.tableWidget.cellWidget(row_number, 2).layout().itemAt(1).widget().text()
                time_type = self.tableWidget.cellWidget(row_number, 2).layout().itemAt(2).widget().text()
                dialog.set_values(from_value, time_value, mode_type, time_type)
            if mode_type == "Ramp":
                from_value = self.tableWidget.cellWidget(row_number, 1).layout().itemAt(1).widget().text()
                to_value = self.tableWidget.cellWidget(row_number, 1).layout().itemAt(4).widget().text()
                time_value = self.tableWidget.cellWidget(row_number, 2).layout().itemAt(1).widget().text()
                time_type = self.tableWidget.cellWidget(row_number, 2).layout().itemAt(2).widget().text().split('/')[1]
                dialog.set_values(from_value, time_value, mode_type, time_type, to_value)
            if mode_type == "Sine Segment":
                Ampl = self.tableWidget.cellWidget(row_number, 1).layout().itemAt(1).widget().text()
                Freq = self.tableWidget.cellWidget(row_number, 1).layout().itemAt(4).widget().text()
                Offs = self.tableWidget.cellWidget(row_number, 1).layout().itemAt(6).widget().text()
                time_value = self.tableWidget.cellWidget(row_number, 2).layout().itemAt(1).widget().text()
                time_type = self.tableWidget.cellWidget(row_number, 2).layout().itemAt(2).widget().text()
                dialog.set_values(Ampl, time_value, mode_type, time_type, Freq, Offs)



        if dialog.exec_() == QDialog.Accepted:
            self.tableWidget.insertRow(row_number)
            if b != True:
                self.tableWidget.removeRow(row_number+1)
            mode_type = dialog.type_combo.currentText()
            # Create and set the button widget
            buttrow = QPushButton(mode_type)
            buttrow.setObjectName("but" + str(row_number))
            buttrow.clicked.connect(lambda checked, x=row_number: self.add_layer(x, False))
            self.tableWidget.setCellWidget(row_number, 0, buttrow)
            # Create and set the first value widget
            typeval1 = dialog.val_cb1.text()
            val1 = dialog.edit_val1.text()

            flabel = QLabel("Ampl: " if mode_type == "Sine Segment" else "From:")
            spineditval1 = QLabel(str(val1))
            labelval1 = QLabel(typeval1 if mode_type != "Sine Segment" else "")
            hlayer1 = QHBoxLayout()
            hlayer1.addWidget(flabel)
            hlayer1.addWidget(spineditval1)
            hlayer1.addWidget(labelval1)
            wid1 = QWidget()
            if mode_type == "Ramp":
                typeval2 = dialog.val_cb2.text()
                val2 = dialog.edit_val2.text()

                tLabel = QLabel("To: ")
                spineditval2 = QLabel(val2)
                labelval2 = QLabel(typeval2)
                hlayer1.addWidget(tLabel)
                hlayer1.addWidget(spineditval2)
                hlayer1.addWidget(labelval2)
                wid1.setLayout(hlayer1)
            if mode_type == "Sine Segment":
                typeval2 = ""
                typeval1 = ""
                val2 = dialog.edit_val2.text()
                val3 = dialog.edit_val4.text()

                tLabel = QLabel("Freq: ")
                oLabel = QLabel("Offs: ")
                spineditval2 = QLabel(val2)
                spineditval3 = QLabel(val3)
                labelval2 = QLabel(typeval2)
                hlayer1.addWidget(tLabel)
                hlayer1.addWidget(spineditval2)
                hlayer1.addWidget(oLabel)
                hlayer1.addWidget(spineditval3)
                hlayer1.addWidget(labelval2)
                wid1.setLayout(hlayer1)
            self.tableWidget.setCellWidget(row_number, 1, wid1)
            self.tableWidget.cellDoubleClicked.connect(lambda checked, x=row_number: self.add_layer(x, False))
            wid1.setLayout(hlayer1)
            # Create and set the time widget
            typetime = dialog.val_cb3.currentText()
            time = dialog.edit_val3.text()

            spineditduration = QLabel(
                "Duration: " if mode_type == "Isotherm" or mode_type == "Sine Segment" else "Rate: ")
            labeltime = QLabel(self.typecbox.currentText() + "/" + typetime if mode_type == "Ramp" else typetime)
            labelvaltime = QLabel(time)
            hlayer3 = QHBoxLayout()
            hlayer3.addWidget(spineditduration)
            hlayer3.addWidget(labelvaltime)
            hlayer3.addWidget(labeltime)
            wid2 = QWidget()
            wid2.setLayout(hlayer3)

            self.tableWidget.setCellWidget(row_number, 2, wid2)
            self.tableWidget.cellClicked
        else:
            if b == True:
                self.tableWidget.removeRow(x)

    # self.typecbox.setEnabled(False)



    def mass_del(self):
        # Function to delete selected rows from the table widget
        row_number = self.tableWidget.rowCount()
        # If there is a selection in the table widget, delete the selected rows
        if self.tableWidget.selectionModel().hasSelection():
            # Create an empty list to store the selected indices
            index_list = []

            # Loop through the selected rows and add their indices to the index list
            for model_index in self.tableWidget.selectionModel().selectedRows():
                index = QPersistentModelIndex(model_index)
                index_list.append(index)

            # Loop through the index list and remove the corresponding rows from the table widget
            for index in index_list:
                self.tableWidget.removeRow(index.row())
        # If there is no selection, remove the last row in the table widget
        else:
            self.tableWidget.removeRow(row_number - 1)

        # Loop through the rows of the table widget and update the object names of the buttons
        for i in range(row_number):
            if self.tableWidget.cellWidget(i, 0) is not None:
                self.tableWidget.cellWidget(i, 0).setObjectName("but" + str(i))
                self.tableWidget.cellWidget(i, 0).clicked.disconnect()
                self.tableWidget.cellWidget(i, 0).clicked.connect(lambda checked, x = i : self.add_layer(x, False))

        # If the table widget is now empty, enable the typecbox combo box
        if self.tableWidget.rowCount() == 0:
            self.typecbox.setEnabled(True)

    def get_dict(self):
        # Get the currently selected type from a combo box
        typeval = self.typecbox.currentText()

        # Create an empty dictionary to store data
        data = {}

        # Initialize variables to be used in the loop
        stmoment = 0.
        duration = 0.
        endmoment = 0.
        stval = 0.
        endval = 0.
        ampl = 0.
        freq = 0.
        offs = 0.
        segments = []

        # Iterate through the rows of a table widget
        for i in range(self.tableWidget.rowCount()):
            # Calculate start and end moments for the current segment
            stmoment = stmoment + duration
            endmoment = stmoment + duration

            # Get the type of the current segment
            seg_type = self.tableWidget.cellWidget(i, 0).text()

            # Get the units for the duration of the current segment
            typewid = self.tableWidget.cellWidget(i, 0).text()
            if seg_type == "Ramp":
                typetime = self.tableWidget.cellWidget(i, 2).layout().itemAt(2).widget().text().split("/")[1].strip()
            else:
                typetime = self.tableWidget.cellWidget(i, 2).layout().itemAt(
                    2).widget().text()  # .split("/" if typewid =="Ramp" else "")

            # Convert the duration to seconds based on the units
            if typetime == "s":
                duration = float(duration)
            if typetime == "ms":
                duration = float(duration) / 1000
            if typetime == "min":
                duration = float(duration) * 60

                # Create the appropriate segment based on the segment type
            if seg_type == "Isotherm":
                stval = float(self.tableWidget.cellWidget(i, 1).layout().itemAt(1).widget().text())
                endmoment = stmoment + duration
                segment = IsoSegment(stmoment, endmoment, stval)
                segments.append(segment)

            if seg_type == "Ramp":
                stval = float(self.tableWidget.cellWidget(i, 1).layout().itemAt(1).widget().text())
                endval = float(self.tableWidget.cellWidget(i, 1).layout().itemAt(4).widget().text())
                duration = (endval - stval) / duration
                endmoment = stmoment + duration
                segment = RampSegment(stmoment, endmoment, stval, endval)
                segments.append(segment)

            if seg_type == "Sine Segment":
                ampl = float(self.tableWidget.cellWidget(i, 1).layout().itemAt(1).widget().text())
                freq = float(self.tableWidget.cellWidget(i, 1).layout().itemAt(4).widget().text())
                offs = float(self.tableWidget.cellWidget(i, 1).layout().itemAt(6).widget().text())
                endmoment = stmoment + duration
                segment = SineSegment(stmoment, endmoment, endval, ampl, freq, offs)
                segments.append(segment)

        # Determine the data type based on the selected type in the combo box
        if typeval == "V":
            data_type = DataType.VOLT
        else:
            data_type = DataType.TEMP

        # Create a ProfileData object using the collected data
        data = ProfileData(data_type, segments)

        # Return the created ProfileData object
        return data


class InputDialog1(QDialog):
    def __init__(self, type: str, parent=None):
        QDialog.__init__(self, parent)
        reg_ex = QRegExp("[0-9.]*")

        # create a validator
        validator = QRegExpValidator(reg_ex)

        self.setWindowTitle("Add Option")
        self.val_cb1 = QLabel()
        self.val_cb1.setText(type)
        self.val_cb2 = QLabel()
        self.val_cb2.setText(type)
        self.rate = QLabel()
        self.rate.setText(type + "/")
        self.val_cb3 = QComboBox()
        self.val_cb3.addItems(['s', 'ms', 'min'])
        self.val_cb3.setMinimumSize(80, 25)
        self.horlayout0 = QHBoxLayout()
        self.horlayout1 = QHBoxLayout()
        self.edit_val1 = QLineEdit()
        self.edit_val1.setValidator(validator)
        self.edit_val2 = QLineEdit()
        self.edit_val2.setValidator(validator)
        self.edit_val4 = QLineEdit()  # offset
        self.edit_val4.setValidator(validator)

        self.edit_val3 = QLineEdit()
        self.edit_val3.setValidator(validator)
        self.label1 = QLabel("val1")
        self.label2 = QLabel("val2")
        self.label4 = QLabel("Offset")
        self.label3 = QLabel("Duration")
        self.type_label = QLabel("Choose type")
        self.type_combo = QComboBox()
        self.type_combo.addItems(["Isotherm", "Ramp", "Sine Segment"])
        self.button_box = QDialogButtonBox(QDialogButtonBox.Ok | QDialogButtonBox.Cancel)
        self.button_box.accepted.connect(self.accept1)
        self.button_box.rejected.connect(self.reject)
        layer1 = QVBoxLayout()
        vlayer1 = QVBoxLayout()
        vlayer2 = QVBoxLayout()
        vlayer3 = QVBoxLayout()
        vlayer4 = QVBoxLayout()
        vlayer5 = QVBoxLayout()
        hlayer1 = QHBoxLayout()
        hlayer2 = QHBoxLayout()
        hlayer3 = QHBoxLayout()

        self.layout = QVBoxLayout()

        vlayer1.addWidget(self.type_label)
        vlayer1.addWidget(self.type_combo)
        vlayer2.addWidget(self.label1)
        hlayer1.addWidget(self.edit_val1)
        hlayer1.addWidget(self.val_cb1)
        vlayer2.addLayout(hlayer1)
        vlayer3.addWidget(self.label2)
        hlayer2.addWidget(self.edit_val2)
        hlayer2.addWidget(self.val_cb2)
        vlayer3.addLayout(hlayer2)
        vlayer4.addWidget(self.label4)
        vlayer4.addWidget(self.edit_val4)
        vlayer5.addWidget(self.label3)
        hlayer3.addWidget(self.edit_val3)
        hlayer3.addWidget(self.rate)
        hlayer3.addWidget(self.val_cb3)
        vlayer5.addLayout(hlayer3)
        self.horlayout0.addLayout(vlayer1)
        self.horlayout0.addLayout(vlayer2)
        self.horlayout0.addLayout(vlayer3)
        self.horlayout0.addLayout(vlayer4)
        self.horlayout0.addLayout(vlayer5)

        self.layout.addLayout(self.horlayout0)

        layer1.addLayout(self.layout)
        layer1.addWidget(self.button_box)
        self.setLayout(layer1)
        self.change_type()
        self.type_combo.currentTextChanged.connect(self.change_type)

    def set_values(self, val1, val3, type_mode, duration_unit, val2='', val4=''):
        index = self.type_combo.findText(type_mode)
        self.type_combo.setCurrentIndex(index)
        self.change_type()

        self.edit_val1.setText(str(val1))
        self.edit_val2.setText(str(val2))
        self.edit_val3.setText(str(val3))
        self.edit_val4.setText(str(val4))

        index2 = self.val_cb3.findText(duration_unit)
        self.val_cb3.setCurrentIndex(index2)

    def text_take(self, type_mode: str, arg: list):
        index = self.type_combo.findText(type_mode)
        self.type_combo.setCurrentIndex(index)
        self.change_type()
        if type_mode == "Isotherm":
            self.edit_val1.setText(arg[1])
            self.edit_val3.setText(arg[2])
            index2 = self.val_cb3.findText(arg[3])
            self.val_cb3.setCurrentIndex(index2)
        if type_mode == "Ramp":
            self.edit_val1.setText(arg[1])
            self.edit_val2.setText(arg[2])
            self.edit_val3.setText(arg[3])
            index2 = self.val_cb3.findText(arg[4])
            self.val_cb3.setCurrentIndex(index2)
        if type_mode == "Sine Segment":
            self.edit_val1.setText(arg[1])
            self.edit_val2.setText(arg[2])
            self.edit_val3.setText(arg[4])
            self.edit_val3.setText(arg[3])
            index2 = self.val_cb3.findText(arg[5])
            self.val_cb3.setCurrentIndex(index2)

    def change_type(self):
        if self.type_combo.currentText() == "Isotherm":
            self.label2.setVisible(False)
            self.val_cb2.setVisible(False)
            self.val_cb1.setVisible(True)
            self.edit_val2.setVisible(False)
            self.edit_val4.setVisible(False)
            self.label4.setVisible(False)
            self.rate.setVisible(False)
            self.label1.setText("Start Value")

            self.label3.setText("Duration")
        if self.type_combo.currentText() == "Ramp":
            self.label2.setVisible(True)
            self.val_cb2.setVisible(True)
            self.val_cb1.setVisible(True)
            self.edit_val2.setVisible(True)
            self.edit_val4.setVisible(False)
            self.label4.setVisible(False)
            self.rate.setVisible(True)
            self.label3.setText("Speed")
            self.label1.setText("Start Value")
            self.label2.setText("Final Value")
        if self.type_combo.currentText() == "Sine Segment":
            self.label2.setVisible(True)
            self.val_cb2.setVisible(True)
            self.edit_val2.setVisible(True)
            self.edit_val4.setVisible(True)
            self.label4.setVisible(True)
            self.rate.setVisible(False)
            self.label3.setText("Duration")
            self.label1.setText("Amplitude")
            self.label2.setText("Frequency")
            self.val_cb1.setVisible(False)
            self.val_cb2.setVisible(False)
            # self.val_cb3.clear()
            # self.val_cb3.addItems(["min", "s", "ms"])

    def accept1(self):
        if self.type_combo.currentText() == "Isotherm":
            if not self.edit_val1.text() or not self.edit_val3.text():
                error_dialog = QMessageBox(QMessageBox.Critical, "Error", "Please enter the values", QMessageBox.Ok,
                                           self)
                error_dialog.exec_()
            else:
                self.accept()

        if self.type_combo.currentText() == "Ramp":
            if not self.edit_val1.text() or not self.edit_val2.text() or not self.edit_val3.text():
                error_dialog = QMessageBox(QMessageBox.Critical, "Error", "Please enter the values", QMessageBox.Ok,
                                           self)
                error_dialog.exec_()
            else:
                self.accept()
        if self.type_combo.currentText() == "Sine Segment":
            if not self.edit_val1.text() or not self.edit_val2.text() or not self.edit_val3.text() or not self.edit_val4.text():
                error_dialog = QMessageBox(QMessageBox.Critical, "Error", "Please enter the values", QMessageBox.Ok,
                                           self)
                error_dialog.exec_()
            else:
                self.accept()


class SegmentType(Enum):
    NONE = 0,
    ISO = 1,
    RAMP = 2,
    SINE = 3


class SegmentData:
    def __init__(self,
                 segment_type: SegmentType,
                 start_time: float,
                 end_time: float,
                 start_value: float,
                 end_value: float):
        self.segment_type = segment_type
        self.start_time = start_time  # in seconds
        self.end_time = end_time  # in seconds
        self.start_value = start_value  # Volts or °C
        self.end_value = end_value  # Volts or °C

    def duration(self) -> float:
        return self.end_time - self.start_time


class IsoSegment(SegmentData):
    def __init__(self,
                 start_time: float,
                 end_time: float,
                 start_value: float):
        super().__init__(SegmentType.ISO, start_time, end_time, start_value, start_value)

    def __repr__(self):
        return f"IsoSegment({self.start_time}, {self.end_time}, {self.start_value})"


class RampSegment(SegmentData):
    def __init__(self,
                 start_time: float,
                 end_time: float,
                 start_value: float,
                 end_value: float):
        super().__init__(SegmentType.RAMP, start_time, end_time, start_value, end_value)

    def __repr__(self):
        return f"RampSegment({self.start_time}, {self.end_time}, {self.start_value}, {self.end_value})"

        # Volts or °C per second

    def rate(self) -> float:
        return (self.end_value - self.start_value) / self.duration()


class SineSegment(SegmentData):
    def __init__(self,
                 start_time: float,
                 end_time: float,
                 start_value: float,
                 amplitude: float,
                 frequency: float,
                 offset: float):
        super().__init__(SegmentType.SINE, start_time, end_time, start_value, start_value)

        self.amplitude = amplitude
        self.frequency = frequency
        self.offset = offset

    def __repr__(self):
        return f"SineSegment({self.start_time}, {self.end_time}, {self.start_value}, {self.end_value}, {self.amplitude}, {self.frequency}, {self.offset}  )"


class DataType(Enum):
    TIME = 1,
    TEMP = 2,
    VOLT = 3


class ProfileData:
    data_type: DataType
    segments: List[SegmentData]

    def __init__(self,
                 data_type: DataType,  # Y-axis
                 segments: List[SegmentData] = None):
        self.data_type = data_type
        if segments is None:
            segments = list()
        self.segments = segments

    def __str__(self):
        result = f"ProfileData(data_type={self.data_type}, segments=["
        for segment in self.segments:
            result += f"\n\t{segment}"
        result += "\n])"
        return result

    def __repr__(self):
        return f"ProfileData({self.data_type}, {self.segments})"


if __name__ == "__main__":
    import sys

    app = QApplication(sys.argv)

    app.setStyle('Fusion')
    example = SetProg()
    example.show()
>>>>>>> fcadaf40
    sys.exit(app.exec())<|MERGE_RESOLUTION|>--- conflicted
+++ resolved
@@ -1,9 +1,7 @@
-<<<<<<< HEAD
 import sys
 from PyQt5.QtGui import QRegExpValidator
 from PyQt5.QtWidgets import *
 from PyQt5.QtCore import *
-import numpy as np
 import json
 from enum import Enum
 from typing import List
@@ -33,719 +31,6 @@
         self.mainTabWidget.addTab(self.tab3, "Channel 2")
         self.mainTabWidget.addTab(self.tab4, "Channel 3")
 
-
-        self.rightLayout.addWidget(self.mainTabWidget)
-
-        # Creating a vertical layout to place control elements
-        self.layout = QVBoxLayout()
-
-        # Adding the vertical layout with tabs to the vertical layout
-        self.layout.addLayout(self.rightLayout)
-        self.setLayout(self.layout)
-
-    # Function for getting a dictionary of profile data from tabs
-    def get_main_dict(self): 
-        profiles_data = {}
-        # add dict from all tabs
-        for i in range(self.mainTabWidget.count()):
-            tab = self.mainTabWidget.widget(i)
-            profiles_data[i] = tab.get_dict()
-        print(profiles_data)
-        return profiles_data
-    
-
-class ProfileWidget(QWidget):
-    def __init__(self, name:str, parent=None):
-        super().__init__(parent=parent)
-        self.name = name
-        
-        # Create the layout for the table and buttons
-        layer2 = QHBoxLayout()
-        layer3 = QVBoxLayout()
-        
-        # Create a table widget and set its properties
-        self.tableWidget = QTableWidget(self)
-        self.tableWidget.setColumnCount(3)
-        self.tableWidget.setRowCount(0)
-        self.tableWidget.horizontalHeader().setVisible(False)
-        self.tableWidget.setColumnWidth(0, 110)
-        self.tableWidget.setColumnWidth(1, 260)
-        self.tableWidget.setColumnWidth(2, 120)
-        
-        # Create buttons and a combobox
-        buttonARM = QPushButton('ARM')
-        buttonADD = QPushButton('+')
-        buttonSAVE = QPushButton('SAVE')
-        buttonLOAD = QPushButton('LOAD')
-        buttonDEL1s = QPushButton('-')
-        self.typecbox = QComboBox()
-        self.typecbox.addItems(["°C", "V"])
-        
-        # Create labels for the table columns
-        typelabel = QLabel('Value type:')
-        labeltime = QLabel()
-        labelval = QLabel()
-        labeltime.setText('Time')
-        labelval.setText("Value")
-        
-        # Add widgets to the layout
-        layer3.addWidget(self.tableWidget, 0)
-        layer2.addWidget(buttonADD, 0)
-        layer2.addWidget(buttonDEL1s, 0)
-        layer2.addWidget(buttonSAVE, 0)
-        layer2.addWidget(buttonLOAD, 0)
-        layer2.addWidget(typelabel, 0)
-        layer2.addWidget(self.typecbox, 0)
-        layer2.addWidget(buttonARM, 0)
-        
-        # Set the size of the add and delete buttons
-        buttonADD.setFixedSize(60,25)
-        buttonDEL1s.setFixedSize(60,25)
-        
-        # Create the main layout for the widget and add the sub-layouts
-        self.layout = QVBoxLayout()
-        self.layout.addLayout(layer3)
-        self.layout.addLayout(layer2)
-        self.setLayout(self.layout)  
-        
-        # Connect button signals to their corresponding functions
-        buttonADD.clicked.connect(lambda:self.add_layer(self.tableWidget.rowCount()))   
-        buttonDEL1s.clicked.connect(lambda:self.mass_del())
-        buttonARM.clicked.connect(lambda: self.parent().parent().parent().get_main_dict())  
-        buttonSAVE.clicked.connect(lambda: self.saving_procedure())   
-        buttonLOAD.clicked.connect(lambda:self.table_from_file())
-
-
-
-    def saving_procedure(self):
-        # Create empty dictionaries to store table data and overall information
-        tab_dict = {}
-        table_dict = {}
-        
-        # Get the unit type from the combo box and add it to the table dictionary
-        table_dict['unit'] = self.typecbox.currentText()
-        
-        # Check if the table is empty or not
-        if self.tableWidget.rowCount() != 0:
-            # Loop through each row of the table and create a dictionary for that row's data
-            for row in range(self.tableWidget.rowCount()):
-                row_dict = {}
-                
-                # Get the mode type for this row and add it to the row dictionary
-                row_dict['mode_type'] = self.tableWidget.cellWidget(row, 0).text()
-                
-                # For each mode type, get the appropriate values from the table and add them to the row dictionary
-                if row_dict['mode_type'] == "Isotherm":
-                    row_dict['from_value'] = self.tableWidget.cellWidget(row, 1).layout().itemAt(1).widget().text()
-                    row_dict['time_value'] = self.tableWidget.cellWidget(row, 2).layout().itemAt(1).widget().text()
-                    row_dict['time_type'] = self.tableWidget.cellWidget(row, 2).layout().itemAt(2).widget().text()
-                if row_dict['mode_type'] == "Ramp":
-                    row_dict['from_value'] = self.tableWidget.cellWidget(row, 1).layout().itemAt(1).widget().text()
-                    row_dict['to_value'] = self.tableWidget.cellWidget(row, 1).layout().itemAt(4).widget().text()
-                    row_dict['rate_value'] = self.tableWidget.cellWidget(row, 2).layout().itemAt(1).widget().text()
-                    row_dict['rate_type'] = self.tableWidget.cellWidget(row, 2).layout().itemAt(2).widget().text()
-                    row_dict['to_value'] = self.tableWidget.cellWidget(row, 1).layout().itemAt(4).widget().text()
-                if row_dict['mode_type'] == "Sine Segment":
-                    row_dict['Ampl'] = self.tableWidget.cellWidget(row, 1).layout().itemAt(1).widget().text()
-                    row_dict['Freq'] = self.tableWidget.cellWidget(row, 1).layout().itemAt(4).widget().text()
-                    row_dict['Offs'] = self.tableWidget.cellWidget(row, 1).layout().itemAt(6).widget().text()
-                    row_dict['time_value'] = self.tableWidget.cellWidget(row, 2).layout().itemAt(1).widget().text()
-                    row_dict['time_type'] = self.tableWidget.cellWidget(row, 2).layout().itemAt(2).widget().text() 
-                    
-                # Add this row's dictionary to the overall table dictionary
-                table_dict[row] = row_dict
-                
-            # Add the table dictionary to the overall dictionary
-            tab_dict['rowdata'] = table_dict
-                        
-        # Set options for the file dialog
-        options = QFileDialog.Options()
-        options |= QFileDialog.DontUseNativeDialog
-        
-        # Open the file dialog to get the file path to save to
-        file_path, _ = QFileDialog.getSaveFileName(self, "New File", "", "JSON Files (*.json)", options=options)
-        
-        # If a file path was selected, save the data to that file
-        if file_path:
-        # If the file path does not end in .json, add it
-                if not file_path.endswith('.json'):
-                    file_path += '.json'
-                
-                with open(file_path, 'w') as f:
-                    json.dump(tab_dict, f, indent=4)
-
-
-
-    def table_from_file(self):
-            #Define options for file dialog
-            options = QFileDialog.Options()
-            options |= QFileDialog.DontUseNativeDialog # add the QFileDialog.DontUseNativeDialog option to options
-            #Open file dialog and get file path
-            file_path, _ = QFileDialog.getOpenFileName(self, "Open File", "", "JSON Files (*.json)", options=options) # open a file dialog and get the selected file path
-
-            if file_path:
-                with open(file_path, 'r') as f:
-                    data = json.load(f)
-            else: return
-                
-            rows_data = data['rowdata']
-            self.tableWidget.clear()
-            self.tableWidget.setRowCount(0)
-            #Iterate through the keys in rows_data
-            row_data={}
-            for key in rows_data.keys():
-                        if key == 'unit':
-                            typeval1 = rows_data['unit']
-                            typeval2 = typeval1
-                            
-                            
-                            print(typeval1) 
-                            continue
-                        else:
-                            row_data=rows_data[key]   
-                        
-                        
-                        mode_type = row_data['mode_type']
-                        
-                        if mode_type == "Isotherm":
-                            val1 = row_data['from_value']
-                            time = row_data['time_value']
-                            typetime = row_data['time_type']
-                        if mode_type == "Ramp":
-                            val1 = row_data['from_value']
-                            val2 = row_data['to_value']
-                            time = row_data['rate_value']
-                            typetime = row_data['rate_type']
-                        if mode_type == "Sine Segment":
-                            val1 = row_data['Ampl']
-                            val2 = row_data['Freq']
-                            val3 = row_data['Offs']
-                            time = row_data['time_value']
-                            typetime = row_data['time_type']
-
-                        row_number = self.tableWidget.rowCount()
-                        self.tableWidget.insertRow(row_number)
-                        self.typecbox.setCurrentText(typeval1)
-                      
-                        buttrow = QPushButton(row_data['mode_type'])
-                        buttrow.setObjectName("but" + str(row_number))
-                        buttrow.clicked.connect(lambda checked, x=row_number: self.add_layer(x))
-                        self.tableWidget.setCellWidget(row_number, 0, buttrow)
-                   
-                        flabel = QLabel("Ampl: " if mode_type == "Sine Segment" else "From:")
-                        spineditval1 = QLabel(str(val1))
-                        labelval1 = QLabel(typeval1 if mode_type != "Sine Segment" else "")
-                        hlayer1 = QHBoxLayout()
-                        hlayer1.addWidget(flabel)
-                        hlayer1.addWidget(spineditval1)
-                        hlayer1.addWidget(labelval1)
-                        wid1 = QWidget()
-                        if mode_type == "Ramp":
-                            
-                            
-                            tLabel =QLabel("To: ")
-                            spineditval2 = QLabel(val2)
-                            labelval2 = QLabel(typeval2)
-                            hlayer1.addWidget(tLabel)
-                            hlayer1.addWidget(spineditval2)
-                            hlayer1.addWidget(labelval2)
-                            wid1.setLayout(hlayer1)
-                        if mode_type == "Sine Segment":
-                            
-                            
-                            tLabel =QLabel("Freq: ")
-                            oLabel = QLabel("Offs: ")
-                            spineditval2 = QLabel(val2)
-                            spineditval3 = QLabel(val3)
-                            labelval2 = QLabel()
-                            hlayer1.addWidget(tLabel)
-                            hlayer1.addWidget(spineditval2)
-                            hlayer1.addWidget(oLabel)
-                            hlayer1.addWidget(spineditval3)
-                            hlayer1.addWidget(labelval2)
-                            wid1.setLayout(hlayer1)
-                        self.tableWidget.setCellWidget(row_number, 1, wid1)
-                        wid1.setLayout(hlayer1)
-                    
-                        
-                        spineditduration = QLabel("Duration: "  if mode_type == "Isotherm" or mode_type == "Sine Segment" else "Rate: " )
-                        labeltime = QLabel( typetime)
-                        labelvaltime = QLabel( time )
-                        hlayer3 = QHBoxLayout()
-                        hlayer3.addWidget(spineditduration)
-                        hlayer3.addWidget(labelvaltime)
-                        hlayer3.addWidget(labeltime)
-                        wid2 = QWidget()
-                        wid2.setLayout(hlayer3)
-                        self.tableWidget.setCellWidget(row_number, 2, wid2)
-                        
-                        self.typecbox.setEnabled(False)
-                           
-        
-    def add_layer(self,x:int):
-        dialog = InputDialog1(self.typecbox.currentText())
-        if dialog.exec_() == QDialog.Accepted:
-                
-                if x != self.tableWidget.rowCount():
-                    row_number = x
-                    self.tableWidget.insertRow(row_number)
-                    self.tableWidget.removeRow(row_number+1)
-        # Create and set the button widget
-                else:
-                    
-                    row_number = self.tableWidget.rowCount()
-                    self.tableWidget.insertRow(row_number)
-                mode_type = dialog.type_combo.currentText()
-            # Create and set the button widget
-                buttrow = QPushButton(mode_type)
-                buttrow.setObjectName("but" + str(row_number))
-                buttrow.clicked.connect(lambda checked, x=row_number: self.add_layer(x))
-                self.tableWidget.setCellWidget(row_number, 0, buttrow)
-        # Create and set the first value widget
-                typeval1 = dialog.val_cb1.text()
-                val1 = dialog.edit_val1.text()
-                flabel = QLabel("Ampl: " if mode_type == "Sine Segment" else "From:")
-                spineditval1 = QLabel(str(val1))
-                labelval1 = QLabel(typeval1 if mode_type != "Sine Segment" else "")
-                hlayer1 = QHBoxLayout()
-                hlayer1.addWidget(flabel)
-                hlayer1.addWidget(spineditval1)
-                hlayer1.addWidget(labelval1)
-                wid1 = QWidget()
-                if mode_type == "Ramp":
-                    typeval2 = dialog.val_cb2.text()
-                    val2 = dialog.edit_val2.text()
-                    tLabel =QLabel("To: ")
-                    spineditval2 = QLabel(val2)
-                    labelval2 = QLabel(typeval2)
-                    hlayer1.addWidget(tLabel)
-                    hlayer1.addWidget(spineditval2)
-                    hlayer1.addWidget(labelval2)
-                    wid1.setLayout(hlayer1)
-                if mode_type == "Sine Segment":
-                    typeval2 = ""
-                    typeval1 = ""
-                    val2 = dialog.edit_val2.text()
-                    val3 = dialog.edit_val4.text()
-                    tLabel =QLabel("Freq: ")
-                    oLabel = QLabel("Offs: ")
-                    spineditval2 = QLabel(val2)
-                    spineditval3 = QLabel(val3)
-                    labelval2 = QLabel(typeval2)
-                    hlayer1.addWidget(tLabel)
-                    hlayer1.addWidget(spineditval2)
-                    hlayer1.addWidget(oLabel)
-                    hlayer1.addWidget(spineditval3)
-                    hlayer1.addWidget(labelval2)
-                    wid1.setLayout(hlayer1)
-                self.tableWidget.setCellWidget(row_number, 1, wid1)
-                wid1.setLayout(hlayer1)
-        # Create and set the time widget
-                typetime = dialog.val_cb3.currentText()
-                time = dialog.edit_val3.text()
-                spineditduration = QLabel("Duration: "  if mode_type == "Isotherm" or mode_type == "Sine Segment" else "Rate: " )
-                labeltime = QLabel(self.typecbox.currentText()+ "/" + typetime if mode_type == "Ramp" else typetime)
-                labelvaltime = QLabel( time )
-                hlayer3 = QHBoxLayout()
-                hlayer3.addWidget(spineditduration)
-                hlayer3.addWidget(labelvaltime)
-                hlayer3.addWidget(labeltime)
-                wid2 = QWidget()
-                wid2.setLayout(hlayer3)
-                self.tableWidget.setCellWidget(row_number, 2, wid2)
-                
-                self.typecbox.setEnabled(False)
-               
-    
-
-             
-
-    def mass_del(self):
-        #Function to delete selected rows from the table widget
-        row_number = self.tableWidget.rowCount()
-       # If there is a selection in the table widget, delete the selected rows
-        if self.tableWidget.selectionModel().hasSelection() :
-            # Create an empty list to store the selected indices
-            index_list = [] 
-            
-            # Loop through the selected rows and add their indices to the index list
-            for model_index in self.tableWidget.selectionModel().selectedRows(): 
-                index = QPersistentModelIndex(model_index)
-                index_list.append(index)
-            
-            # Loop through the index list and remove the corresponding rows from the table widget
-            for index in index_list: 
-                self.tableWidget.removeRow(index.row())
-        # If there is no selection, remove the last row in the table widget
-        else: 
-            self.tableWidget.removeRow(row_number - 1)
-
-        # Loop through the rows of the table widget and update the object names of the buttons
-        for i in range(row_number):
-            if self.tableWidget.cellWidget(i, 0) is not None:
-                self.tableWidget.cellWidget(i,0).setObjectName("but"+str(i))
-
-        # If the table widget is now empty, enable the typecbox combo box
-        if self.tableWidget.rowCount() == 0:
-            self.typecbox.setEnabled(True)
-    
-
-    def get_dict(self):
-        # Get the currently selected type from a combo box
-        typeval = self.typecbox.currentText()
-
-        # Create an empty dictionary to store data
-        data = {}
-
-        # Initialize variables to be used in the loop
-        stmoment = 0.
-        duration = 0.
-        endmoment = 0.
-        stval = 0.
-        endval = 0.
-        ampl = 0.
-        freq = 0.
-        offs = 0.
-        segments = []
-
-        # Iterate through the rows of a table widget
-        for i in range(self.tableWidget.rowCount()):
-            # Calculate start and end moments for the current segment
-            stmoment = stmoment + duration
-            endmoment = stmoment + duration 
-            
-            # Get the type of the current segment
-            seg_type = self.tableWidget.cellWidget(i, 0).text()
-            
-            # Get the units for the duration of the current segment
-            typewid = self.tableWidget.cellWidget(i, 0).text()
-            if seg_type == "Ramp":           
-                typetime = self.tableWidget.cellWidget(i, 2).layout().itemAt(2).widget().text().split("/")[1].strip()
-            else:
-                typetime = self.tableWidget.cellWidget(i, 2).layout().itemAt(2).widget().text()#.split("/" if typewid =="Ramp" else "") 
-            
-            # Convert the duration to seconds based on the units
-            if typetime == "s":
-                duration = float(duration)
-            if typetime == "ms":
-                duration = float(duration) / 1000 
-            if typetime == "min":
-                duration = float(duration) * 60 
-            
-            # Create the appropriate segment based on the segment type
-            if seg_type == "Isotherm":
-                stval = float(self.tableWidget.cellWidget(i, 1).layout().itemAt(1).widget().text())  
-                endmoment = stmoment + duration            
-                segment = IsoSegment(stmoment, endmoment, stval)
-                segments.append(segment)
-                            
-            if seg_type == "Ramp":
-                stval = float(self.tableWidget.cellWidget(i, 1).layout().itemAt(1).widget().text())
-                endval  = float(self.tableWidget.cellWidget(i, 1).layout().itemAt(4).widget().text())
-                duration = (endval - stval) / duration
-                endmoment = stmoment + duration 
-                segment = RampSegment(stmoment, endmoment, stval, endval)   
-                segments.append(segment)
-                
-            if seg_type == "Sine Segment":
-                ampl = float(self.tableWidget.cellWidget(i, 1).layout().itemAt(1).widget().text())
-                freq = float(self.tableWidget.cellWidget(i, 1).layout().itemAt(4).widget().text())
-                offs = float(self.tableWidget.cellWidget(i, 1).layout().itemAt(6).widget().text())
-                endmoment = stmoment + duration
-                segment = SineSegment(stmoment, endmoment, endval, ampl, freq, offs)
-                segments.append(segment)
-            
-        # Determine the data type based on the selected type in the combo box
-        if typeval == "V":
-            data_type = DataType.VOLT
-        else:
-            data_type = DataType.TEMP
-
-        # Create a ProfileData object using the collected data
-        data = ProfileData(data_type, segments)
-
-        # Return the created ProfileData object
-        return data
-                        
-
-
-
-class InputDialog1(QDialog):
-    def __init__(self, type:str, parent=None):
-        QDialog.__init__(self, parent)
-        reg_ex = QRegExp("[0-9.]*")
-
-        # Создаем валидатор, используя регулярное выражение
-        validator = QRegExpValidator(reg_ex)
-
-        
-        self.setWindowTitle("Add Option")
-        self.val_cb1 = QLabel()
-        self.val_cb1.setText(type)
-        self.val_cb2 = QLabel()
-        self.val_cb2.setText(type)
-        self.rate =QLabel()
-        self.rate.setText(type+"/")
-        self.val_cb3 = QComboBox()
-        self.val_cb3.addItems(['s','ms','min'])
-        self.val_cb3.setMinimumSize(80,25)
-        self.horlayout0 = QHBoxLayout()
-        self.horlayout1 = QHBoxLayout()
-        self.edit_val1 = QLineEdit()
-        self.edit_val1.setValidator(validator)
-        self.edit_val2 = QLineEdit()
-        self.edit_val2.setValidator(validator)
-        self.edit_val4 =QLineEdit() #offset
-        self.edit_val4.setValidator(validator)
-
-        self.edit_val3 = QLineEdit()
-        self.edit_val3.setValidator(validator)
-        self.label1 = QLabel("val1")
-        self.label2 = QLabel("val2")
-        self.label4 = QLabel("Offset")
-        self.label3 = QLabel("Duration")
-        self.type_label = QLabel("Choose type")
-        self.type_combo = QComboBox()
-        self.type_combo.addItems(["Isotherm", "Ramp", "Sine Segment"])
-        self.button_box = QDialogButtonBox(QDialogButtonBox.Ok | QDialogButtonBox.Cancel)
-        self.button_box.accepted.connect ( self.accept1)
-        self.button_box.rejected.connect(self.reject)
-        layer1 = QVBoxLayout()
-        vlayer1 = QVBoxLayout()
-        vlayer2 = QVBoxLayout()
-        vlayer3 = QVBoxLayout()
-        vlayer4 = QVBoxLayout()
-        vlayer5 = QVBoxLayout()
-        hlayer1 = QHBoxLayout()
-        hlayer2 = QHBoxLayout()
-        hlayer3 = QHBoxLayout()
-        
-       
-        self.layout = QVBoxLayout()
-
-        vlayer1.addWidget(self.type_label)
-        vlayer1.addWidget(self.type_combo)
-        vlayer2.addWidget(self.label1)
-        hlayer1.addWidget(self.edit_val1)
-        hlayer1.addWidget(self.val_cb1)
-        vlayer2.addLayout(hlayer1)
-        vlayer3.addWidget(self.label2)
-        hlayer2.addWidget(self.edit_val2)
-        hlayer2.addWidget(self.val_cb2)
-        vlayer3.addLayout(hlayer2)
-        vlayer4.addWidget(self.label4)
-        vlayer4.addWidget(self.edit_val4)
-        vlayer5.addWidget(self.label3)
-        hlayer3.addWidget(self.edit_val3)
-        hlayer3.addWidget(self.rate)
-        hlayer3.addWidget(self.val_cb3)
-        vlayer5.addLayout(hlayer3)
-        self.horlayout0.addLayout(vlayer1)
-        self.horlayout0.addLayout(vlayer2)
-        self.horlayout0.addLayout(vlayer3)
-        self.horlayout0.addLayout(vlayer4)
-        self.horlayout0.addLayout(vlayer5)
-        
-        self.layout.addLayout(self.horlayout0)
-        
-        layer1.addLayout(self.layout)
-        layer1.addWidget(self.button_box)
-        self.setLayout(layer1)
-        self.change_type()
-        self.type_combo.currentTextChanged.connect(self.change_type)
-    def text_swap(self, a:QComboBox, text:str):
-         pass       
-    def change_type(self):
-        if self.type_combo.currentText() == "Isotherm":
-            self.label2.setVisible(False)
-            self.val_cb2.setVisible(False)
-            self.val_cb1.setVisible(True)
-            self.edit_val2.setVisible(False)
-            self.edit_val4.setVisible(False)
-            self.label4.setVisible(False)
-            self.rate.setVisible(False)
-            self.label1.setText("Start Value")
-            
-            self.label3.setText("Duration")
-        if self.type_combo.currentText() == "Ramp":
-            self.label2.setVisible(True)
-            self.val_cb2.setVisible(True)
-            self.val_cb1.setVisible(True)
-            self.edit_val2.setVisible(True)
-            self.edit_val4.setVisible(False)
-            self.label4.setVisible(False)
-            self.rate.setVisible(True)
-            self.label3.setText("Speed")
-            self.label1.setText("Start Value")
-            self.label2.setText("Final Value")
-        if self.type_combo.currentText() == "Sine Segment":
-            self.label2.setVisible(True)
-            self.val_cb2.setVisible(True)
-            self.edit_val2.setVisible(True)
-            self.edit_val4.setVisible(True)
-            self.label4.setVisible(True)
-            self.rate.setVisible(False)
-            self.label3.setText("Duration")
-            self.label1.setText("Amplitude")
-            self.label2.setText("Frequency")
-            self.val_cb1.setVisible(False)
-            self.val_cb2.setVisible(False)
-            #self.val_cb3.clear()
-            #self.val_cb3.addItems(["min", "s", "ms"])      
-    def accept1(self):
-        if self.type_combo.currentText() == "Isotherm":
-            if not self.edit_val1.text() or not self.edit_val3.text():
-                error_dialog = QMessageBox(QMessageBox.Critical, "Error", "Please enter the values", QMessageBox.Ok, self)
-                error_dialog.exec_()
-            else: 
-                self.accept()
-                
-                
-        if self.type_combo.currentText() == "Ramp":
-            if not self.edit_val1.text() or not self.edit_val2.text() or not self.edit_val3.text():
-                error_dialog = QMessageBox(QMessageBox.Critical, "Error", "Please enter the values", QMessageBox.Ok, self)
-                error_dialog.exec_()
-            else: 
-                self.accept()
-        if self.type_combo.currentText() == "Sine Segment":
-            if not self.edit_val1.text() or not self.edit_val2.text() or not self.edit_val3.text():
-                error_dialog = QMessageBox(QMessageBox.Critical, "Error", "Please enter the values", QMessageBox.Ok, self)
-                error_dialog.exec_()
-            else: 
-                self.accept()
-
-
-class SegmentType(Enum):
-    NONE = 0,
-    ISO = 1,
-    RAMP = 2,
-    SINE = 3
-
-
-class SegmentData:
-    def __init__(self,
-                 segment_type: SegmentType,
-                 start_time: float,
-                 end_time: float,
-                 start_value: float,
-                 end_value: float):
-        self.segment_type = segment_type
-        self.start_time = start_time  # in seconds
-        self.end_time = end_time  # in seconds
-        self.start_value = start_value  # Volts or °C
-        self.end_value = end_value  # Volts or °C
-
-    def duration(self) -> float:
-        return self.end_time - self.start_time
-
-
-
-class IsoSegment(SegmentData):
-    def __init__(self,
-                 start_time: float,
-                 end_time: float,
-                 start_value: float):
-        super().__init__(SegmentType.ISO, start_time, end_time, start_value, start_value)
-    def __repr__(self):
-        return f"IsoSegment({self.start_time}, {self.end_time}, {self.start_value})"
-
-class RampSegment(SegmentData):
-    def __init__(self,
-                 start_time: float,
-                 end_time: float,
-                 start_value: float,
-                 end_value: float):
-        super().__init__(SegmentType.RAMP, start_time, end_time, start_value, end_value)
-    def __repr__(self):
-        return f"RampSegment({self.start_time}, {self.end_time}, {self.start_value}, {self.end_value})"        
-
-    # Volts or °C per second
-    def rate(self) -> float:
-        return (self.end_value - self.start_value) / self.duration()
-
-
-class SineSegment(SegmentData):
-    def __init__(self,
-                 start_time: float,
-                 end_time: float,
-                 start_value: float,
-                 amplitude: float,
-                 frequency: float,
-                 offset: float):
-        super().__init__(SegmentType.SINE, start_time, end_time, start_value, start_value)
-
-        self.amplitude = amplitude
-        self.frequency = frequency
-        self.offset = offset
-    def __repr__(self):
-        return f"SineSegment({self.start_time}, {self.end_time}, {self.start_value}, {self.end_value}, {self.amplitude}, {self.frequency}, {self.offset}  )"
-        
-class DataType(Enum):
-    TIME = 1,
-    TEMP = 2,
-    VOLT = 3
-
-class ProfileData:
-    data_type: DataType
-    segments: List[SegmentData]
-    def __init__(self,
-                 data_type: DataType,  # Y-axis
-                 segments: List[SegmentData] = None):
-        self.data_type = data_type
-        if segments is None:
-            segments = list()
-        self.segments = segments
-
-    def __str__(self):
-        result = f"ProfileData(data_type={self.data_type}, segments=["
-        for segment in self.segments:
-            result += f"\n\t{segment}"
-        result += "\n])"
-        return result
-    def __repr__(self):
-        return f"ProfileData({self.data_type}, {self.segments})"
-
-if __name__ == "__main__":
-    import sys
-    app = QApplication(sys.argv)
-    
-    app.setStyle('Fusion')
-    example = SetProg()
-    example.show()
-=======
-import sys
-from PyQt5.QtGui import QRegExpValidator
-from PyQt5.QtWidgets import *
-from PyQt5.QtCore import *
-import json
-from enum import Enum
-from typing import List
-
-
-class SetProg(QWidget):
-    def __init__(self, parent=None):
-        super(SetProg, self).__init__(parent)
-        self.tab1 = ProfileWidget("Channel 0")
-        self.tab1.setObjectName("Tab 0")
-        self.tab2 = ProfileWidget("Channel 1")
-        self.tab2.setObjectName("Tab 1")
-        self.tab3 = ProfileWidget("Channel 2")
-        self.tab3.setObjectName("Tab 2")
-        self.tab4 = ProfileWidget("Channel 3")
-        self.tab4.setObjectName("Tab 3")
-
-        # Creating a vertical layout to place tabs
-        self.rightLayout = QVBoxLayout()
-        # Create the main tab widget
-        self.mainTabWidget = QTabWidget()
-        self.controlTab = QWidget()
-
-        # Adding the main widget to the vertical layout
-        self.mainTabWidget.addTab(self.tab1, "Channel 0")
-        self.mainTabWidget.addTab(self.tab2, "Channel 1")
-        self.mainTabWidget.addTab(self.tab3, "Channel 2")
-        self.mainTabWidget.addTab(self.tab4, "Channel 3")
-
         self.rightLayout.addWidget(self.mainTabWidget)
 
         # Creating a vertical layout to place control elements
@@ -768,7 +53,7 @@
 
 class ProfileWidget(QWidget):
     def __init__(self, name: str, parent=None):
-        super(ProfileWidget, self).__init__(parent=parent)
+        super().__init__(parent=parent)
         self.name = name
 
         # Create the layout for the table and buttons
@@ -1516,5 +801,4 @@
     app.setStyle('Fusion')
     example = SetProg()
     example.show()
->>>>>>> fcadaf40
-    sys.exit(app.exec())+    sys.exit(app.exec())
