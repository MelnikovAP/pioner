--- conflicted
+++ resolved
@@ -33,21 +33,16 @@
     def is_armed(self) -> bool:
         return (self._channel is not None) and (self._voltage is not None)
 
-<<<<<<< HEAD
-    def run(self):
-        with ExperimentManager(self._daq_device_handler, self._settings) as em:
-            em.ao_set(self._channel, self._voltage)
-=======
     def run(self, do_ai:bool):
         with ExperimentManager(self._daq_device_handler,
                                self._settings) as self.em:
             self.em.ao_set(self._channel, self._voltage)
             if do_ai:
                 self.em.ai_continuous([0,1,2,3,4,5], do_save_data=False)
->>>>>>> 448adc49
 
     def ai_stop(self):
         self.em.ai_continuous_stop()
+
 
 if __name__ == '__main__':
 
